plugins {
    id 'java-library'
    id 'maven-publish'

    alias(libs.plugins.javafx)
    id 'com.github.johnrengelman.shadow' version '7.0.0'
}

repositories {
    // Use this only for local development!
    //  mavenLocal()

    maven{
        url "https://maven.scijava.org/content/repositories/releases"
    }

    mavenCentral()

    maven {
        url "https://maven.scijava.org/content/repositories/snapshots"
    }
}


ext.moduleName = 'qupath.extension.cellpose'
ext.qupathVersion = gradle.ext.qupathVersion

description = 'QuPath extension to use Cellpose'

<<<<<<< HEAD
version = "0.9.1"
=======
version = "0.9.2-SNAPSHOT"
>>>>>>> 9d472ad5

dependencies {
    shadow "io.github.qupath:qupath-gui-fx:${qupathVersion}"
    shadow libs.qupath.fxtras
    implementation "commons-io:commons-io:2.15.0"
    implementation libs.bundles.logging
}

processResources {
    from ("${projectDir}/LICENSE") {
        into 'META-INF/licenses/'
    }
}

tasks.register("copyDependencies", Copy) {
    description "Copy dependencies into the build directory for use elsewhere"
    group "QuPath"

    from configurations.default
    into 'build/libs'
}

/*
 * Ensure Java 17 compatibility
 */
java {
    toolchain {
        languageVersion = JavaLanguageVersion.of(17)
    }
    if (project.properties['sources'])
        withSourcesJar()
    if (project.properties['javadocs'])
        withJavadocJar()
}

/*
 * Manifest info
 */
jar {
    manifest {
        attributes("Implementation-Title": project.name,
                "Implementation-Version": archiveVersion,
                "Automatic-Module-Name": "io.github." + moduleName)
    }
}

/*
 * Create javadocs for all modules/packages in one place.
 * Use -PstrictJavadoc=true to fail on error with doclint (which is rather strict).
 */
def strictJavadoc = findProperty('strictJavadoc')
if (!strictJavadoc) {
    tasks.withType(Javadoc) {
        options.addStringOption('Xdoclint:none', '-quiet')
    }
}

javadoc {
    options.addBooleanOption('html5', true)
    destinationDir = new File(project.rootDir,"docs")
}

/*
 * Avoid 'Entry .gitkeep is a duplicate but no duplicate handling strategy has been set.'
 * when using withSourcesJar()
 */
tasks.withType(org.gradle.jvm.tasks.Jar) {
    duplicatesStrategy = DuplicatesStrategy.INCLUDE
}

tasks.named('test') {
    useJUnitPlatform()
}

publishing {
    repositories {
        maven {
            name = "SciJava"
            def releasesRepoUrl = uri("https://maven.scijava.org/content/repositories/releases")
            def snapshotsRepoUrl = uri("https://maven.scijava.org/content/repositories/snapshots")
            // Use gradle -Prelease publish
            url = project.hasProperty('release') ? releasesRepoUrl : snapshotsRepoUrl
            credentials {
                username = System.getenv("MAVEN_USER")
                password = System.getenv("MAVEN_PASS")
            }
        }
    }

    publications {
        mavenJava(MavenPublication) {
            groupId = 'io.github.qupath'
            from components.java

            pom {
                licenses {
                    license {
                        name = 'Apache License v2.0'
                        url = 'http://www.apache.org/licenses/LICENSE-2.0'
                    }
                }
            }
        }
    }
}<|MERGE_RESOLUTION|>--- conflicted
+++ resolved
@@ -27,11 +27,7 @@
 
 description = 'QuPath extension to use Cellpose'
 
-<<<<<<< HEAD
-version = "0.9.1"
-=======
 version = "0.9.2-SNAPSHOT"
->>>>>>> 9d472ad5
 
 dependencies {
     shadow "io.github.qupath:qupath-gui-fx:${qupathVersion}"
