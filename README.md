--- conflicted
+++ resolved
@@ -106,17 +106,6 @@
 // Specify the model name (cyto, nuc, cyto2, omni_bact or a path to your custom model)
 def pathModel = 'cyto'
 
-<<<<<<< HEAD
-def cellpose = Cellpose2D.builder(pathModel)
-        .maskThreshold(0.5)          // Probability (detection) threshold
-        .channels('DAPI')            // Select detection channel(s)
-        .pixelSize(0.5)              // Resolution for detection
-        .diameter(30)                // Average diameter of objects in px (at the requested pixel sie)
-        .cellExpansion(5.0)          // Approximate cells based upon nucleus expansion
-        .cellConstrainScale(1.5)     // Constrain cell expansion using nucleus size
-        .measureShape()              // Add shape measurements
-        .measureIntensity()          // Add cell measurements (in all compartments)
-=======
 def cellpose = Cellpose2D.builder( pathModel )
         .pixelSize( 0.5 )              // Resolution for detection
         .channels( 'DAPI' )            // Select detection channel(s)
@@ -136,7 +125,6 @@
         .measureShape()                // Add shape measurements
         .measureIntensity()            // Add cell measurements (in all compartments)  
 //        .createAnnotations()           // Make annotations instead of detections. This ignores cellExpansion
->>>>>>> ad092328
         .build()
 
 // Run detection for the selected objects
